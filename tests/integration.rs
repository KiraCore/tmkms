//! KMS integration test

// TODO: get rid of hacks for using RPC types in tests
#![allow(unused_imports, unused_variables, dead_code)]

#[macro_use]
extern crate abscissa_derive;
#[macro_use]
extern crate failure_derive;
extern crate prost_amino as prost;
#[macro_use]
extern crate prost_amino_derive as prost_derive;
extern crate rand;
extern crate signatory;

extern crate signatory_dalek;
#[cfg(feature = "yubihsm")]
extern crate signatory_yubihsm;
extern crate subtle_encoding;

extern crate byteorder;
extern crate bytes;
extern crate chrono;
extern crate failure;
extern crate hkdf;
extern crate ring;
/// Hacks for accessing the RPC types in tests
extern crate serde_json;
extern crate sha2;
extern crate x25519_dalek;

use prost::Message;
<<<<<<< HEAD
use secret_connection::SecretConnection;
use signatory::{
    encoding::{Decode, Encoding},
    Ed25519PublicKey, Ed25519Seed, Ed25519Signature,
};
use signatory_dalek::Ed25519Signer;
use std::ffi::OsStr;
use std::io::{Read, Write};
use std::net::{TcpListener, TcpStream};
use std::process::{Child, Command};
use types::TendermintSignable;
=======
use signatory::{ed25519, encoding::Decode, Signer};
use signatory_dalek::Ed25519Signer;
#[cfg(feature = "yubihsm")]
use signatory_yubihsm::yubihsm;
use std::{
    ffi::OsStr,
    io::{Read, Write},
    net::{TcpListener, TcpStream},
    path::Path,
    process::{Child, Command},
};
use subtle_encoding::Encoding;
use types::TendermintSign;
>>>>>>> 848a9241

/// Integration tests for the KMS command-line interface
mod cli;

/// Address the mock validator listens on
pub const MOCK_VALIDATOR_ADDR: &str = "127.0.0.1";

/// Port the mock validator listens on
pub const MOCK_VALIDATOR_PORT: u16 = 23456;

/// Path to the KMS executable
pub const KMS_EXE_PATH: &str = "./target/debug/tmkms";

/// Arguments to pass when launching the KMS
pub const KMS_TEST_ARGS: &[&str] = &["run", "-c", "tests/kms-test.toml"];

mod types {
    include!("../src/types/mod.rs");
}

#[macro_use]
mod error {
    include!("../src/error.rs");
}

mod secret_connection {
    include!("../src/secret_connection.rs");
}

/// Receives incoming KMS connection then sends commands
struct KmsConnection {
    /// KMS child process
    process: Child,

    /// TCP socket to KMS process
    socket: TcpStream,
}

impl KmsConnection {
    /// Spawn the KMS process and wait for an incoming connection
    pub fn create<I, S>(args: I) -> Self
    where
        I: IntoIterator<Item = S>,
        S: AsRef<OsStr>,
    {
        let listener =
            TcpListener::bind(format!("{}:{}", MOCK_VALIDATOR_ADDR, MOCK_VALIDATOR_PORT)).unwrap();

        let process = Command::new(KMS_EXE_PATH).args(args).spawn().unwrap();

        let (socket, _) = listener.accept().unwrap();
        Self { process, socket }
    }
<<<<<<< HEAD
=======

    /// Sign the given message with the given public key using the KMS
    pub fn sign(
        &mut self,
        public_key: &ed25519::PublicKey,
        signer: &Signer<ed25519::Signature>,
        request: impl types::TendermintSign,
    ) -> ed25519::Signature {
        // TODO(ismail) SignRequest ->  now one of:
        // SignHeartbeat(SignHeartbeatMsg), SignProposal(SignProposalMsg), SignVote(SignVoteMsg), ShowPublicKey(PubKeyMsg),
        /*let req = Request::SignHeartbeat(types::heartbeat::SignHeartbeatMsg {
            public_key: public_key.as_bytes().to_vec(),
            msg: msg.to_owned(),
        });

        self.socket.write_all(&req.to_vec()).unwrap();

        match Response::read(&mut self.socket).unwrap() {
            Response::Sign(ref response) => ed25519::Signature::from_bytes(&response.sig).unwrap(),
        }*/
        let json_msg = request.cannonicalize("chain_id");
        signatory::sign(signer, &json_msg.into_bytes()).unwrap()
    }
>>>>>>> 848a9241
}

impl Default for KmsConnection {
    fn default() -> KmsConnection {
        KmsConnection::create(KMS_TEST_ARGS)
    }
}

/// Get the public key associated with the testing private key
fn test_key() -> (ed25519::PublicKey, Ed25519Signer) {
    let seed =
        ed25519::Seed::decode_from_file("tests/signing.key", subtle_encoding::IDENTITY).unwrap();
    let signer = Ed25519Signer::from(&seed);
    (signatory::public_key(&signer).unwrap(), signer)
}

#[test]
fn test_handle_and_sign_requests() {
    use chrono::{DateTime, Utc};
    use signatory::ed25519;
    use signatory::Signature;
    use signatory_dalek::Ed25519Verifier;
    use types::heartbeat::{Heartbeat, SignHeartbeatRequest};
    use types::*;

    use secret_connection::SecretConnection;
<<<<<<< HEAD
    // this spawns a process which wants to share ephemeral keys and blocks until it reads a reply:
    let mut kms = KmsConnection::create(KMS_TEST_ARGS);
=======
    // this spawns a process which wants to share ephermal keys and blocks until it reads a reply:
    let mut kms = KmsConnection::default();
>>>>>>> 848a9241

    // we use the same key for both sides:
    let (pub_key, signer) = test_key();
    // Here we reply to the kms with a "remote" ephemeral key, auth signature etc:
    let socket_cp = kms.socket.try_clone().unwrap();
    let public_key = signatory::public_key(&signer).unwrap();
    let mut connection = SecretConnection::new(socket_cp, &public_key, &signer).unwrap();

    let chain_id = "test_chain_id";
    let dt = "2018-02-11T07:09:22.765Z".parse::<DateTime<Utc>>().unwrap();
    let t = Time {
        seconds: dt.timestamp(),
        nanos: dt.timestamp_subsec_nanos() as i32,
    };
    let t2 = t.clone();

    // Sign Heartbeat:
    {
        // prep a request:
        let addr = vec![
            0xa3, 0xb2, 0xcc, 0xdd, 0x71, 0x86, 0xf1, 0x68, 0x5f, 0x21, 0xf2, 0x48, 0x2a, 0xf4,
            0xfb, 0x34, 0x46, 0xa8, 0x4b, 0x35,
        ];

        let hb = types::heartbeat::Heartbeat {
            validator_address: addr,
            validator_index: 1,
            height: 15,
            round: 10,
            sequence: 30,
            signature: None,
        };

        let hb_msg = SignHeartbeatRequest {
            heartbeat: Some(hb),
        };

        // send request:
        let mut buf = vec![];
        hb_msg.encode(&mut buf).unwrap();
        connection.write_all(&buf).unwrap();

        // receive response:
        let mut resp_buf = vec![0u8; 512];
        connection.read(&mut resp_buf).unwrap();

        let actual_len = resp_buf[0];
        let mut resp = vec![0u8; (actual_len + 1) as usize];
        resp.copy_from_slice(&resp_buf[..(actual_len + 1) as usize]);

        let hb_req: SignHeartbeatRequest =
            SignHeartbeatRequest::decode(&resp).expect("decoding heartbeat failed");
        let mut sign_bytes: Vec<u8> = vec![];

        hb_req.sign_bytes(chain_id, &mut sign_bytes).unwrap();

        let hb: Heartbeat = hb_req
            .heartbeat
            .expect("heartbeat should be embedded but none was found");
        let sig: Vec<u8> = hb.signature.expect("expected signature was not found");
        let verifier = Ed25519Verifier::from(&pub_key);
        let signature = Ed25519Signature::from_bytes(sig).unwrap();
        let msg: &[u8] = sign_bytes.as_slice();

        ed25519::verify(&verifier, msg, &signature).unwrap();
    }

    // Sign Proposal:
    {
        let proposal = types::proposal::Proposal {
            height: 12345,
            round: 23456,
            timestamp: Some(t),
            block_parts_header: Some(PartsSetHeader {
                total: 111,
                hash: "blockparts".as_bytes().to_vec(),
            }),
            pol_round: -1,
            pol_block_id: None,
            signature: None,
        };
        let spr = types::proposal::SignProposalRequest {
            proposal: Some(proposal),
        };

        let mut buf = vec![];
        spr.encode(&mut buf).unwrap();
        connection.write_all(&buf).unwrap();

        // receive response:
        let mut resp_buf = vec![0u8; 1024];
        connection.read(&mut resp_buf).unwrap();

        let actual_len = resp_buf[0];
        let mut resp = vec![0u8; (actual_len + 1) as usize];
        resp.copy_from_slice(&resp_buf[..(actual_len + 1) as usize]);

        let p_req: SignProposalRequest =
            SignProposalRequest::decode(&resp).expect("decoding proposal failed");
        let mut sign_bytes: Vec<u8> = vec![];
        p_req.sign_bytes(chain_id, &mut sign_bytes).unwrap();

        let prop: types::proposal::Proposal = p_req
            .proposal
            .expect("proposal should be embedded but none was found");
        let sig: Vec<u8> = prop.signature.expect("expected signature was not found");
        let verifier = Ed25519Verifier::from(&pub_key);
        let signature = Ed25519Signature::from_bytes(sig).unwrap();
        let msg: &[u8] = sign_bytes.as_slice();

        ed25519::verify(&verifier, msg, &signature).unwrap();
    }
    // Sign Vote:
    {
        let vote = types::vote::Vote {
            validator_address: vec![
                0xa3, 0xb2, 0xcc, 0xdd, 0x71, 0x86, 0xf1, 0x68, 0x5f, 0x21, 0xf2, 0x48, 0x2a, 0xf4,
                0xfb, 0x34, 0x46, 0xa8, 0x4b, 0x35,
            ],
            validator_index: 56789,
            height: 12345,
            round: 2,
            timestamp: Some(t2),
            vote_type: 0x01,
            block_id: Some(BlockID {
                hash: "hash".as_bytes().to_vec(),
                parts_header: Some(PartsSetHeader {
                    total: 1000000,
                    hash: "parts_hash".as_bytes().to_vec(),
                }),
            }),
            signature: None,
        };
        let svr = types::vote::SignVoteRequest { vote: Some(vote) };
        let mut buf = vec![];
        svr.encode(&mut buf).unwrap();
        println!("encoded vote: {:?}", buf);
        connection.write_all(&buf).unwrap();

        // receive response:
        let mut resp_buf = vec![0u8; 1024];
        connection.read(&mut resp_buf).unwrap();

        let actual_len = resp_buf[0];
        let mut resp = vec![0u8; (actual_len + 2) as usize];
        resp.copy_from_slice(&resp_buf[..(actual_len + 2) as usize]);
        println!("got response: {:?}", resp);
        let v_req: SignVoteRequest =
            SignVoteRequest::decode(&resp).expect("decoding vote failed");
        println!("decoded vote: {:?}", v_req);
        let mut sign_bytes: Vec<u8> = vec![];
        //v_req.sign_bytes(chain_id, &mut sign_bytes).unwrap();
//
//        let vote: types::vote::Vote = v_req
//            .vote
//            .expect("vote should be embedded but none was found");
//        let sig: Vec<u8> = vote.signature.expect("expected signature was not found");
//        let verifier = Ed25519Verifier::from(&pub_key);
//        let signature = Ed25519Signature::from_bytes(sig).unwrap();
//        let msg: &[u8] = sign_bytes.as_slice();
//
//        ed25519::verify(&verifier, msg, &signature).unwrap();
    }

    // it all worked; send the kms the message to quit:
    send_poison_pill(&mut kms, &mut connection);
}

fn send_poison_pill(kms: &mut KmsConnection, connection: &mut SecretConnection<TcpStream>) {
    let pill = types::PoisonPillMsg {};
    let mut buf = vec![];
    pill.encode(&mut buf).unwrap();
    connection.write_all(&buf).unwrap();
    println!("sent poison pill");
    kms.process.wait().unwrap();
}<|MERGE_RESOLUTION|>--- conflicted
+++ resolved
@@ -24,26 +24,12 @@
 extern crate failure;
 extern crate hkdf;
 extern crate ring;
-/// Hacks for accessing the RPC types in tests
-extern crate serde_json;
 extern crate sha2;
 extern crate x25519_dalek;
 
 use prost::Message;
-<<<<<<< HEAD
 use secret_connection::SecretConnection;
-use signatory::{
-    encoding::{Decode, Encoding},
-    Ed25519PublicKey, Ed25519Seed, Ed25519Signature,
-};
-use signatory_dalek::Ed25519Signer;
-use std::ffi::OsStr;
-use std::io::{Read, Write};
-use std::net::{TcpListener, TcpStream};
-use std::process::{Child, Command};
-use types::TendermintSignable;
-=======
-use signatory::{ed25519, encoding::Decode, Signer};
+use signatory::{ed25519, Decode, Ed25519PublicKey, Ed25519Seed, Ed25519Signature};
 use signatory_dalek::Ed25519Signer;
 #[cfg(feature = "yubihsm")]
 use signatory_yubihsm::yubihsm;
@@ -55,8 +41,7 @@
     process::{Child, Command},
 };
 use subtle_encoding::Encoding;
-use types::TendermintSign;
->>>>>>> 848a9241
+use types::TendermintSignable;
 
 /// Integration tests for the KMS command-line interface
 mod cli;
@@ -110,32 +95,6 @@
         let (socket, _) = listener.accept().unwrap();
         Self { process, socket }
     }
-<<<<<<< HEAD
-=======
-
-    /// Sign the given message with the given public key using the KMS
-    pub fn sign(
-        &mut self,
-        public_key: &ed25519::PublicKey,
-        signer: &Signer<ed25519::Signature>,
-        request: impl types::TendermintSign,
-    ) -> ed25519::Signature {
-        // TODO(ismail) SignRequest ->  now one of:
-        // SignHeartbeat(SignHeartbeatMsg), SignProposal(SignProposalMsg), SignVote(SignVoteMsg), ShowPublicKey(PubKeyMsg),
-        /*let req = Request::SignHeartbeat(types::heartbeat::SignHeartbeatMsg {
-            public_key: public_key.as_bytes().to_vec(),
-            msg: msg.to_owned(),
-        });
-
-        self.socket.write_all(&req.to_vec()).unwrap();
-
-        match Response::read(&mut self.socket).unwrap() {
-            Response::Sign(ref response) => ed25519::Signature::from_bytes(&response.sig).unwrap(),
-        }*/
-        let json_msg = request.cannonicalize("chain_id");
-        signatory::sign(signer, &json_msg.into_bytes()).unwrap()
-    }
->>>>>>> 848a9241
 }
 
 impl Default for KmsConnection {
@@ -145,7 +104,7 @@
 }
 
 /// Get the public key associated with the testing private key
-fn test_key() -> (ed25519::PublicKey, Ed25519Signer) {
+fn test_key() -> (Ed25519PublicKey, Ed25519Signer) {
     let seed =
         ed25519::Seed::decode_from_file("tests/signing.key", subtle_encoding::IDENTITY).unwrap();
     let signer = Ed25519Signer::from(&seed);
@@ -162,13 +121,8 @@
     use types::*;
 
     use secret_connection::SecretConnection;
-<<<<<<< HEAD
     // this spawns a process which wants to share ephemeral keys and blocks until it reads a reply:
-    let mut kms = KmsConnection::create(KMS_TEST_ARGS);
-=======
-    // this spawns a process which wants to share ephermal keys and blocks until it reads a reply:
     let mut kms = KmsConnection::default();
->>>>>>> 848a9241
 
     // we use the same key for both sides:
     let (pub_key, signer) = test_key();
@@ -300,7 +254,7 @@
                     hash: "parts_hash".as_bytes().to_vec(),
                 }),
             }),
-            signature: None,
+            signature: vec![],
         };
         let svr = types::vote::SignVoteRequest { vote: Some(vote) };
         let mut buf = vec![];
@@ -316,21 +270,20 @@
         let mut resp = vec![0u8; (actual_len + 2) as usize];
         resp.copy_from_slice(&resp_buf[..(actual_len + 2) as usize]);
         println!("got response: {:?}", resp);
-        let v_req: SignVoteRequest =
-            SignVoteRequest::decode(&resp).expect("decoding vote failed");
+        let v_req: SignVoteRequest = SignVoteRequest::decode(&resp).expect("decoding vote failed");
         println!("decoded vote: {:?}", v_req);
         let mut sign_bytes: Vec<u8> = vec![];
         //v_req.sign_bytes(chain_id, &mut sign_bytes).unwrap();
-//
-//        let vote: types::vote::Vote = v_req
-//            .vote
-//            .expect("vote should be embedded but none was found");
-//        let sig: Vec<u8> = vote.signature.expect("expected signature was not found");
-//        let verifier = Ed25519Verifier::from(&pub_key);
-//        let signature = Ed25519Signature::from_bytes(sig).unwrap();
-//        let msg: &[u8] = sign_bytes.as_slice();
-//
-//        ed25519::verify(&verifier, msg, &signature).unwrap();
+        //
+        //        let vote: types::vote::Vote = v_req
+        //            .vote
+        //            .expect("vote should be embedded but none was found");
+        //        let sig: Vec<u8> = vote.signature.expect("expected signature was not found");
+        //        let verifier = Ed25519Verifier::from(&pub_key);
+        //        let signature = Ed25519Signature::from_bytes(sig).unwrap();
+        //        let msg: &[u8] = sign_bytes.as_slice();
+        //
+        //        ed25519::verify(&verifier, msg, &signature).unwrap();
     }
 
     // it all worked; send the kms the message to quit:
