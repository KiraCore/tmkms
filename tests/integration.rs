//! KMS integration test

// TODO: get rid of hacks for using RPC types in tests
#![allow(unused_imports, unused_variables, dead_code)]

#[macro_use]
extern crate abscissa;
#[macro_use]
extern crate abscissa_derive;
#[macro_use]
extern crate failure_derive;
extern crate prost_amino as prost;
#[macro_use]
extern crate prost_amino_derive as prost_derive;
extern crate rand;
extern crate signatory;

extern crate signatory_dalek;
#[cfg(feature = "yubihsm")]
extern crate signatory_yubihsm;
extern crate subtle_encoding;
extern crate tempfile;

extern crate byteorder;
extern crate bytes;
extern crate chrono;
extern crate failure;
extern crate sha2;
extern crate tm_secret_connection;

use prost::Message;
<<<<<<< HEAD
use rand::Rng;
use secret_connection::SecretConnection;
use unix_connection::UNIXConnection;
use signatory::{ed25519, Decode, Ed25519PublicKey, Ed25519Seed, Ed25519Signature, Signature};
use signatory_dalek::{Ed25519Signer, Ed25519Verifier};
=======
use signatory::{ed25519, Decode, Ed25519PublicKey, Ed25519Seed, Ed25519Signature};
use signatory_dalek::Ed25519Signer;
>>>>>>> ae4add63
#[cfg(feature = "yubihsm")]
use signatory_yubihsm::yubihsm;
use std::io;
use std::marker::{Send, Sync};
use std::os::unix::net::UnixStream;
use std::thread;
use std::time;
use std::{
    ffi::OsStr,
    io::{Read, Write},
    net::{TcpListener, TcpStream},
    path::Path,
    process::{Child, Command},
};
use subtle_encoding::Encoding;
<<<<<<< HEAD
use tempfile::NamedTempFile;
use chrono::{DateTime, Utc};
use types::*;
=======
use tm_secret_connection::SecretConnection;
use types::TendermintSignable;
>>>>>>> ae4add63

/// Integration tests for the KMS command-line interface
mod cli;

/// Path to the KMS executable
pub const KMS_EXE_PATH: &str = "./target/debug/tmkms";

mod types {
    include!("../src/types/mod.rs");
}

#[macro_use]
mod error {
    include!("../src/error.rs");
}

<<<<<<< HEAD
mod secret_connection {
    include!("../src/secret_connection.rs");
}

mod unix_connection {
    include!("../src/unix_connection.rs");
}

enum KmsSocket {
    /// TCP socket type
    TCP(TcpStream),

    /// UNIX socket type
    UNIX(UnixStream),
}

enum KmsConnection {
    /// Secret connection type
    SecretConnection(SecretConnection<TcpStream>),

    /// UNIX connection type
    UNIXConnection(UNIXConnection<UnixStream>),
}

impl io::Write for KmsConnection {
    fn write(&mut self, data: &[u8]) -> Result<usize, io::Error> {
        match *self {
            KmsConnection::SecretConnection(ref mut conn) => conn.write(data),
            KmsConnection::UNIXConnection(ref mut conn) => conn.write(data),
        }
    }

    fn flush(&mut self) -> Result<(), io::Error> {
        match *self {
            KmsConnection::SecretConnection(ref mut conn) => conn.flush(),
            KmsConnection::UNIXConnection(ref mut conn) => conn.flush(),
        }
    }
}

impl io::Read for KmsConnection {
    fn read(&mut self, data: &mut [u8]) -> Result<usize, io::Error> {
        match *self {
            KmsConnection::SecretConnection(ref mut conn) => conn.read(data),
            KmsConnection::UNIXConnection(ref mut conn) => conn.read(data),
        }
    }
}

struct KmsDevice {
=======
/// Receives incoming KMS connection then sends commands
struct KmsConnection {
>>>>>>> ae4add63
    /// KMS child process
    process: Child,

    /// A socket to KMS process
    socket: KmsSocket,
}

impl KmsDevice {
    /// Spawn the KMS process and wait for an incoming TCP connection
    pub fn create_tcp() -> Self {
        // Generate a random port and a config file
        let mut rng = rand::thread_rng();
        let port: u16 = rng.gen_range(60000, 65535);
        let config = KmsDevice::create_tcp_config(port);

        // Listen on a random port
        let listener = TcpListener::bind(format!("{}:{}", "127.0.0.1", port)).unwrap();

        let args = &["run", "-c", config.path().to_str().unwrap()];
        let process = Command::new(KMS_EXE_PATH).args(args).spawn().unwrap();

        let (socket, _) = listener.accept().unwrap();
        Self {
            process: process,
            socket: KmsSocket::TCP(socket),
        }
    }

    /// Spawn the KMS process and connect to the Unix listener
    pub fn create_unix() -> Self {
        // Create a random socket path and a config file
        let mut rng = rand::thread_rng();
        let letter: char = rng.gen_range(b'a', b'z') as char;
        let number: u32 = rng.gen_range(0, 999999);
        let socket_path = format!("/tmp/tmkms-{}{:06}.sock", letter, number);
        let config = KmsDevice::create_unix_config(&socket_path);

        // Launch KMS process first to avoid a race condition on the socket path
        let args = &["run", "-c", config.path().to_str().unwrap()];
        let process = Command::new(KMS_EXE_PATH).args(args).spawn().unwrap();

        // TODO(amr): find a better way to wait
        // Sleep for 1s to give the process a chance to create a UnixListener
        thread::sleep(time::Duration::from_millis(100));

        let socket = UnixStream::connect(socket_path).unwrap();
        Self {
            process: process,
            socket: KmsSocket::UNIX(socket),
        }
    }

    /// Create a config file for a TCP KMS and return its path
    fn create_tcp_config(port: u16) -> NamedTempFile {
        let mut config_file = NamedTempFile::new().unwrap();
        writeln!(
            config_file,
            r#"
            [[providers.softsign]]
            id = "example-key-1"
            path = "tests/signing.key"

            [[validator]]
            reconnect = false

                [validator.seccon]
                addr = "127.0.0.1"
                port = {}
                secret-key-path = "tests/seccon.key"
        "#,
            port
        );

        config_file
    }

    /// Create a config file for a UNIX KMS and return its path
    fn create_unix_config(socket_path: &str) -> NamedTempFile {
        let mut config_file = NamedTempFile::new().unwrap();
        writeln!(
            config_file,
            r#"
            [[providers.softsign]]
            id = "example-key-1"
            path = "tests/signing.key"

            [[validator]]

                [validator.unix]
                    socket-path = "{}"
        "#,
            socket_path
        );

        config_file
    }

    /// Get a connection from the socket
    pub fn create_connection(&self) -> KmsConnection {
        match self.socket {
            KmsSocket::TCP(ref sock) => {
                // we use the same key for both sides:
                let (_, signer) = test_key();

                // Here we reply to the kms with a "remote" ephermal key, auth signature etc:
                let socket_cp = sock.try_clone().unwrap();
                let public_key = signatory::public_key(&signer).unwrap();

                KmsConnection::SecretConnection(
                    SecretConnection::new(socket_cp, &public_key, &signer).unwrap(),
                )
            }

            KmsSocket::UNIX(ref sock) => {
                let socket_cp = sock.try_clone().unwrap();

                KmsConnection::UNIXConnection(UNIXConnection::new(socket_cp).unwrap())
            }
        }
    }
}

/// A struct to hold protocol integration tests contexts
struct ProtocolTester {
    tcp_device: KmsDevice,
    tcp_connection: KmsConnection,
    unix_device: KmsDevice,
    unix_connection: KmsConnection,
}

impl ProtocolTester {
    pub fn apply<F>(functor: F)
    where
        F: FnOnce(ProtocolTester),
    {
        let tcp_device = KmsDevice::create_tcp();
        let tcp_connection = tcp_device.create_connection();
        let unix_device = KmsDevice::create_unix();
        let unix_connection = unix_device.create_connection();

        functor(Self {
            tcp_device,
            tcp_connection,
            unix_device,
            unix_connection,
        });
    }
}

impl Drop for ProtocolTester {
    fn drop(&mut self) {
        self.tcp_device.process.wait().unwrap();
        self.unix_device.process.wait().unwrap();
    }
}

impl io::Write for ProtocolTester {
    fn write(&mut self, data: &[u8]) -> Result<usize, io::Error> {
        let unix_sz = self.unix_connection.write(data)?;
        let tcp_sz = self.tcp_connection.write(data)?;

        // Assert caller sanity
        assert!(unix_sz == tcp_sz);
        Ok(unix_sz)
    }

    fn flush(&mut self) -> Result<(), io::Error> {
        self.unix_connection.flush()?;
        self.tcp_connection.flush()?;
        Ok(())
    }
}

impl io::Read for ProtocolTester {
    fn read(&mut self, data: &mut [u8]) -> Result<usize, io::Error> {
        let mut unix_buf = vec![0u8; data.len()];

        let tcp_sz = self.tcp_connection.read(data)?;
        let unix_sz = self.unix_connection.read(&mut unix_buf)?;

        // Assert handler sanity
        assert!(unix_buf == data, "binary protocol differs between TCP and UNIX sockets");

        Ok(unix_sz)
    }
}

/// Get the public key associated with the testing private key
fn test_key() -> (Ed25519PublicKey, Ed25519Signer) {
    let seed =
        ed25519::Seed::decode_from_file("tests/signing.key", subtle_encoding::IDENTITY).unwrap();
    let signer = Ed25519Signer::from(&seed);
    (signatory::public_key(&signer).unwrap(), signer)
}

<<<<<<< HEAD
/// Construct and send a poison pill message to stop KMS devices
fn send_poison_pill(pt: &mut ProtocolTester) {
    let pill = types::PoisonPillMsg {};
    let mut buf = vec![];

    // Use connection to send a message
    pill.encode(&mut buf).unwrap();
    pt.write_all(&buf).unwrap();

    println!("sent poison pill");
}
=======
#[test]
fn test_handle_and_sign_requests() {
    use chrono::{DateTime, Utc};
    use signatory::ed25519;
    use signatory::Signature;
    use signatory_dalek::Ed25519Verifier;
    use types::heartbeat::{Heartbeat, SignHeartbeatRequest};
    use types::*;

    // this spawns a process which wants to share ephemeral keys and blocks until it reads a reply:
    let mut kms = KmsConnection::default();

    // we use the same key for both sides:
    let (pub_key, signer) = test_key();
    // Here we reply to the kms with a "remote" ephemeral key, auth signature etc:
    let socket_cp = kms.socket.try_clone().unwrap();
    let public_key = signatory::public_key(&signer).unwrap();
    let mut connection = SecretConnection::new(socket_cp, &public_key, &signer).unwrap();
>>>>>>> ae4add63

#[test]
fn test_handle_and_sign_heartbeat() {
    let chain_id = "test_chain_id";
    let (pub_key, _) = test_key();

    ProtocolTester::apply(|mut pt| {
        // prep a request:
        let addr = vec![
            0xa3, 0xb2, 0xcc, 0xdd, 0x71, 0x86, 0xf1, 0x68, 0x5f, 0x21, 0xf2, 0x48, 0x2a, 0xf4,
            0xfb, 0x34, 0x46, 0xa8, 0x4b, 0x35,
        ];

        let hb = heartbeat::Heartbeat {
            validator_address: addr,
            validator_index: 1,
            height: 15,
            round: 10,
            sequence: 30,
            signature: None,
        };

        let hb_msg = heartbeat::SignHeartbeatRequest {
            heartbeat: Some(hb),
        };

        // send request:
        let mut buf = vec![];
        hb_msg.encode(&mut buf).unwrap();
        pt.write_all(&buf).unwrap();

        // receive response:
        let mut resp_buf = vec![0u8; 512];
        pt.read(&mut resp_buf).unwrap();

        let actual_len = extract_actual_len(&resp_buf).unwrap();
        let mut resp = vec![0u8; actual_len as usize];
        resp.copy_from_slice(&resp_buf[..actual_len as usize]);

        let hb_req: heartbeat::SignHeartbeatRequest =
            heartbeat::SignHeartbeatRequest::decode(&resp).expect("decoding heartbeat failed");
        let mut sign_bytes: Vec<u8> = vec![];

        hb_req.sign_bytes(chain_id, &mut sign_bytes).unwrap();

        let hb: heartbeat::Heartbeat = hb_req
            .heartbeat
            .expect("heartbeat should be embedded but none was found");
        let sig: Vec<u8> = hb.signature.expect("expected signature was not found");
        let verifier = Ed25519Verifier::from(&pub_key);
        let signature = Ed25519Signature::from_bytes(sig).unwrap();
        let msg: &[u8] = sign_bytes.as_slice();

        ed25519::verify(&verifier, msg, &signature).unwrap();

        send_poison_pill(&mut pt);
    });
}

#[test]
fn test_handle_and_sign_proposal() {
    let chain_id = "test_chain_id";
    let (pub_key, _) = test_key();

    let dt = "2018-02-11T07:09:22.765Z".parse::<DateTime<Utc>>().unwrap();
    let t = Time {
        seconds: dt.timestamp(),
        nanos: dt.timestamp_subsec_nanos() as i32,
    };

    ProtocolTester::apply(|mut pt| {
        let proposal = types::proposal::Proposal {
            height: 12345,
            round: 23456,
            timestamp: Some(t),
            block_parts_header: Some(PartsSetHeader {
                total: 111,
                hash: "blockparts".as_bytes().to_vec(),
            }),
            pol_round: -1,
            pol_block_id: None,
            signature: None,
        };

        let spr = types::proposal::SignProposalRequest {
            proposal: Some(proposal),
        };

        let mut buf = vec![];
        spr.encode(&mut buf).unwrap();
        pt.write_all(&buf).unwrap();

        // receive response:
        let mut resp_buf = vec![0u8; 1024];
        pt.read(&mut resp_buf).unwrap();

        let actual_len = extract_actual_len(&resp_buf).unwrap();
        let mut resp = vec![0u8; actual_len as usize];
        resp.copy_from_slice(&mut resp_buf[..(actual_len as usize)]);

        let p_req = proposal::SignedProposalResponse::decode(&resp).expect("decoding proposal failed");
        let mut sign_bytes: Vec<u8> = vec![];
        spr.sign_bytes(chain_id, &mut sign_bytes).unwrap();

        let prop: types::proposal::Proposal = p_req
            .proposal
            .expect("proposal should be embedded but none was found");
        let sig: Vec<u8> = prop.signature.expect("expected signature was not found");
        let verifier = Ed25519Verifier::from(&pub_key);
        let signature = Ed25519Signature::from_bytes(sig).unwrap();
        let msg: &[u8] = sign_bytes.as_slice();

        ed25519::verify(&verifier, msg, &signature).unwrap();

        send_poison_pill(&mut pt);
    });
}

#[test]
fn test_handle_and_sign_vote() {
    let chain_id = "test_chain_id";
    let (pub_key, _) = test_key();

    let dt = "2018-02-11T07:09:22.765Z".parse::<DateTime<Utc>>().unwrap();
    let t = Time {
        seconds: dt.timestamp(),
        nanos: dt.timestamp_subsec_nanos() as i32,
    };

    ProtocolTester::apply(|mut pt| {
        let vote_msg = types::vote::Vote {
            validator_address: vec![
                0xa3, 0xb2, 0xcc, 0xdd, 0x71, 0x86, 0xf1, 0x68, 0x5f, 0x21, 0xf2, 0x48, 0x2a, 0xf4,
                0xfb, 0x34, 0x46, 0xa8, 0x4b, 0x35,
            ],
            validator_index: 56789,
            height: 12345,
            round: 2,
            timestamp: Some(t),
            vote_type: 0x01,
            block_id: Some(BlockID {
                hash: "hash".as_bytes().to_vec(),
                parts_header: Some(PartsSetHeader {
                    total: 1000000,
                    hash: "parts_hash".as_bytes().to_vec(),
                }),
            }),
            signature: vec![],
        };

        let svr = types::vote::SignVoteRequest { vote: Some(vote_msg) };
        let mut buf = vec![];
        svr.encode(&mut buf).unwrap();
        pt.write_all(&buf).unwrap();

        // receive response:
        let mut resp_buf = vec![0u8; 1024];
        pt.read(&mut resp_buf).unwrap();

        let actual_len = extract_actual_len(&resp_buf).unwrap();
        let mut resp = vec![0u8; actual_len as usize];
        resp.copy_from_slice(&resp_buf[..actual_len as usize]);

        let v_resp = vote::SignedVoteResponse::decode(&resp).expect("decoding vote failed");
        let mut sign_bytes: Vec<u8> = vec![];
        svr.sign_bytes(chain_id, &mut sign_bytes).unwrap();

        let vote_msg: types::vote::Vote = v_resp
            .vote
            .expect("vote should be embedded int the response but none was found");
        let sig: Vec<u8> = vote_msg.signature;
        assert_ne!(sig, vec![]);
        let verifier = Ed25519Verifier::from(&pub_key);
        let signature = Ed25519Signature::from_bytes(sig).unwrap();
        let msg: &[u8] = sign_bytes.as_slice();

        ed25519::verify(&verifier, msg, &signature).unwrap();

        send_poison_pill(&mut pt);
    });
}


#[test]
fn test_handle_and_sign_get_publickey() {
    ProtocolTester::apply(|mut pt| {
        let mut buf = vec![];

        PubKeyMsg {
            pub_key_ed25519: vec![],
        }.encode(&mut buf)
        .unwrap();

        pt.write_all(&buf).unwrap();

        // receive response:
        let mut resp_buf = vec![0u8; 1024];
        pt.read(&mut resp_buf).unwrap();

        let actual_len = extract_actual_len(&resp_buf).unwrap();
        let mut resp = vec![0u8; actual_len as usize];
        resp.copy_from_slice(&resp_buf[..actual_len as usize]);

        let pk_resp = PubKeyMsg::decode(&resp).expect("decoding public key failed");
        assert_ne!(pk_resp.pub_key_ed25519, vec![]);
        println!("got public key: {:?}", pk_resp.pub_key_ed25519);

        send_poison_pill(&mut pt);
    });
}

#[test]
fn test_handle_and_sign_ping_pong() {
    ProtocolTester::apply(|mut pt| {
        let mut buf = vec![];
        PingRequest {}.encode(&mut buf).unwrap();
        pt.write_all(&buf).unwrap();

        // receive response:
        let mut resp_buf = vec![0u8; 1024];
        pt.read(&mut resp_buf).unwrap();

        let actual_len = extract_actual_len(&resp_buf).unwrap();
        let mut resp = vec![0u8; actual_len as usize];
        resp.copy_from_slice(&resp_buf[..actual_len as usize]);
        let pong = PingResponse::decode(&resp).expect("decoding ping response failed");

        send_poison_pill(&mut pt);
    });
}<|MERGE_RESOLUTION|>--- conflicted
+++ resolved
@@ -29,16 +29,11 @@
 extern crate tm_secret_connection;
 
 use prost::Message;
-<<<<<<< HEAD
 use rand::Rng;
-use secret_connection::SecretConnection;
+use tm_secret_connection::SecretConnection;
 use unix_connection::UNIXConnection;
 use signatory::{ed25519, Decode, Ed25519PublicKey, Ed25519Seed, Ed25519Signature, Signature};
 use signatory_dalek::{Ed25519Signer, Ed25519Verifier};
-=======
-use signatory::{ed25519, Decode, Ed25519PublicKey, Ed25519Seed, Ed25519Signature};
-use signatory_dalek::Ed25519Signer;
->>>>>>> ae4add63
 #[cfg(feature = "yubihsm")]
 use signatory_yubihsm::yubihsm;
 use std::io;
@@ -54,14 +49,9 @@
     process::{Child, Command},
 };
 use subtle_encoding::Encoding;
-<<<<<<< HEAD
 use tempfile::NamedTempFile;
 use chrono::{DateTime, Utc};
 use types::*;
-=======
-use tm_secret_connection::SecretConnection;
-use types::TendermintSignable;
->>>>>>> ae4add63
 
 /// Integration tests for the KMS command-line interface
 mod cli;
@@ -76,11 +66,6 @@
 #[macro_use]
 mod error {
     include!("../src/error.rs");
-}
-
-<<<<<<< HEAD
-mod secret_connection {
-    include!("../src/secret_connection.rs");
 }
 
 mod unix_connection {
@@ -128,11 +113,8 @@
     }
 }
 
+/// Receives incoming KMS connection then sends commands
 struct KmsDevice {
-=======
-/// Receives incoming KMS connection then sends commands
-struct KmsConnection {
->>>>>>> ae4add63
     /// KMS child process
     process: Child,
 
@@ -328,7 +310,6 @@
     (signatory::public_key(&signer).unwrap(), signer)
 }
 
-<<<<<<< HEAD
 /// Construct and send a poison pill message to stop KMS devices
 fn send_poison_pill(pt: &mut ProtocolTester) {
     let pill = types::PoisonPillMsg {};
@@ -340,26 +321,6 @@
 
     println!("sent poison pill");
 }
-=======
-#[test]
-fn test_handle_and_sign_requests() {
-    use chrono::{DateTime, Utc};
-    use signatory::ed25519;
-    use signatory::Signature;
-    use signatory_dalek::Ed25519Verifier;
-    use types::heartbeat::{Heartbeat, SignHeartbeatRequest};
-    use types::*;
-
-    // this spawns a process which wants to share ephemeral keys and blocks until it reads a reply:
-    let mut kms = KmsConnection::default();
-
-    // we use the same key for both sides:
-    let (pub_key, signer) = test_key();
-    // Here we reply to the kms with a "remote" ephemeral key, auth signature etc:
-    let socket_cp = kms.socket.try_clone().unwrap();
-    let public_key = signatory::public_key(&signer).unwrap();
-    let mut connection = SecretConnection::new(socket_cp, &public_key, &signer).unwrap();
->>>>>>> ae4add63
 
 #[test]
 fn test_handle_and_sign_heartbeat() {
