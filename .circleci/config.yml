--- conflicted
+++ resolved
@@ -38,11 +38,7 @@
         command: |
           rustc --version
           cargo --version
-<<<<<<< HEAD
-          cargo test --all --features "default softsign yubihsm yubihsm-mock" -- --test-threads 1
-=======
-          cargo test --all --all-features
->>>>>>> 3bfe6f1d
+          cargo test --all --all-features -- --test-threads 1
     - run:
         name: audit
         command: |
